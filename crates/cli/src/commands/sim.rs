#![warn(missing_docs)]
use std::error::Error;

use bindings::{
    arbiter_token, encoder_target, i_portfolio, liquid_exchange, rmm01_portfolio, simple_registry,
    weth9,
};
use bytes::Bytes;
use ethers::{
    abi::Token,
    prelude::{BaseContract, U256},
    types::{H160, H256},
};
use eyre::Result;
use revm::primitives::{ruint::Uint, B160};
use simulate::{
    agent::{user::User, Agent, AgentType},
    contract::{IsDeployed, SimulationContract},
    manager::SimulationManager,
    utils::recast_address,
};

struct SimulationContracts(
    SimulationContract<IsDeployed>,
    SimulationContract<IsDeployed>,
    SimulationContract<IsDeployed>,
    SimulationContract<IsDeployed>,
    SimulationContract<IsDeployed>,
);

/// Run a simulation.
pub fn sim() -> Result<(), Box<dyn Error>> {
    // define the wad constant
    let decimals = 18_u8;
    let wad: U256 = U256::from(10_i64.pow(decimals as u32));
    // Create a `SimulationManager` that runs simulations in their `SimulationEnvironment`.
    let mut manager = SimulationManager::new();

    let user_name = "arbitrageur";
    let user_address = B160::from_low_u64_be(2);
    let arbitrageur = User::new(user_name, None);

    manager.activate_agent(AgentType::User(arbitrageur), user_address)?;
    let _arbitrageur = manager.agents.get(user_name).unwrap();
    println!("Arbitrageur created at: {}", user_address);
    let _admin = manager.agents.get("admin").unwrap();

    // Deploying Contracts
    let contracts = deploy_sim_contracts(&mut manager, wad)?;

    intitalization_calls(&mut manager, contracts, decimals)?;

    Ok(())
}

fn deploy_sim_contracts(
    manager: &mut SimulationManager,
    wad: U256,
) -> Result<SimulationContracts, Box<dyn Error>> {
    let decimals = 18_u8;
    let admin = manager.agents.get("admin").unwrap();
    // Deploy Weth
    let weth = SimulationContract::new(weth9::WETH9_ABI.clone(), weth9::WETH9_BYTECODE.clone());
    let weth = weth.deploy(&mut manager.environment, admin, ());
    println!("WETH deployed at: {}", weth.address);

    // Deploy the registry contract.
    let registry = SimulationContract::new(
        simple_registry::SIMPLEREGISTRY_ABI.clone(),
        simple_registry::SIMPLEREGISTRY_BYTECODE.clone(),
    );
    let registry = registry.deploy(&mut manager.environment, admin, ());
    println!("Simple registry deployed at: {}", registry.address);

    // Deploy the portfolio contract.
    let portfolio = SimulationContract::new(
        rmm01_portfolio::RMM01PORTFOLIO_ABI.clone(),
        rmm01_portfolio::RMM01PORTFOLIO_BYTECODE.clone(),
    );

    let portfolio_args = (
        recast_address(weth.address),
        recast_address(registry.address),
    );
    let portfolio = portfolio.deploy(&mut manager.environment, admin, portfolio_args);
    println!("Portfolio deployed at: {}", portfolio.address);

    let arbiter_token = SimulationContract::new(
        arbiter_token::ARBITERTOKEN_ABI.clone(),
        arbiter_token::ARBITERTOKEN_BYTECODE.clone(),
    );

    // Choose name and symbol and combine into the constructor args required by ERC-20 contracts.
    let name = "ArbiterToken";
    let symbol = "ARBX";
    let args = (name.to_string(), symbol.to_string(), decimals);

    // Call the contract deployer and receive a IsDeployed version of SimulationContract that now has an address.
    let arbiter_token_x = arbiter_token.deploy(&mut manager.environment, admin, args);
    println!("Arbiter Token x deployed at: {}", arbiter_token_x.address);

    let name = "ArbiterTokenY";
    let symbol = "ARBY";
    let args = (name.to_string(), symbol.to_string(), decimals);

    // Call the contract deployer and receive a IsDeployed version of SimulationContract that now has an address.
    let arbiter_token_y = arbiter_token.deploy(&mut manager.environment, admin, args);
    println!("Arbiter Token Y deployed at: {}", arbiter_token_y.address);

    // Deploy LiquidExchange
    let price_to_check = 1000;
    let initial_price = wad.checked_mul(U256::from(price_to_check)).unwrap();
    let liquid_exchange = SimulationContract::new(
        liquid_exchange::LIQUIDEXCHANGE_ABI.clone(),
        liquid_exchange::LIQUIDEXCHANGE_BYTECODE.clone(),
    );
    let args = (
        recast_address(arbiter_token_x.address),
        recast_address(arbiter_token_y.address),
        initial_price,
    );
    let liquid_exchange_xy = liquid_exchange.deploy(&mut manager.environment, admin, args);

    // Deploy encoder target
    let encoder_contract = SimulationContract::new(
        encoder_target::ENCODERTARGET_ABI.clone(),
        encoder_target::ENCODERTARGET_BYTECODE.clone(),
    );
    let encoder_target = encoder_contract.deploy(&mut manager.environment, admin, ());

    println!("encoder target deployed at: {}", encoder_target.address);
    Ok(SimulationContracts(
        arbiter_token_x,
        arbiter_token_y,
        portfolio,
        liquid_exchange_xy,
        encoder_target,
    ))
}

fn intitalization_calls(
    manager: &mut SimulationManager,
    contracts: SimulationContracts,
    decimals: u8,
) -> Result<(), Box<dyn Error>> {
    let admin = manager.agents.get("admin").unwrap();
    // Get all the necessary users.
    let SimulationContracts(
        arbiter_token_x,
        arbiter_token_y,
        portfolio,
        liquid_exchange_xy,
        encoder_target,
    ) = contracts;

    let arbitrageur = manager.agents.get("arbitrageur").unwrap();

    // Allocating new tokens to user by calling Arbiter Token's ERC20 'mint' instance.
    let mint_amount = U256::from(10000000);
    let input_arguments = (recast_address(arbitrageur.address()), mint_amount);
    let call_data = arbiter_token_x.encode_function("mint", input_arguments)?;

    // Call the 'mint' function to the arber. for token x
    let execution_result = admin.call_contract(
        &mut manager.environment,
        &arbiter_token_x,
        call_data.clone(),
        Uint::from(0),
    ); // TODO: SOME KIND OF ERROR HANDLING IS NECESSARY FOR THESE TYPES OF CALLS
    println!(
        "Minted token_x to arber {:#?}",
        execution_result.is_success()
    );
    // Call the `mint` function to the arber for token y.
    let execution_result = admin.call_contract(
        &mut manager.environment,
        &arbiter_token_y,
        call_data,
        Uint::from(0),
    ); // TODO: SOME KIND OF ERROR HANDLING IS NECESSARY FOR THESE TYPES OF CALLS
    println!(
        "Minted token_y to arber: {:#?}",
        execution_result.is_success()
    );

    // Mint max token_y to the liquid_exchange contract.
    let args = (recast_address(liquid_exchange_xy.address), U256::MAX);
    let call_data = arbiter_token_y.encode_function("mint", args)?;
    let result = admin.call_contract(
        &mut manager.environment,
        &arbiter_token_y,
        call_data,
        Uint::from(0),
    );
    println!(
        "Minted token_y to liquid_excahnge: {:#?}",
        result.is_success()
    );

    // APROVALS
    // --------------------------------------------------------------------------------------------
    // aprove the liquid_exchange to spend the arbitrageur's token_x
    let approve_liquid_excahnge_args = (recast_address(liquid_exchange_xy.address), U256::MAX);
    let call_data = arbiter_token_x.encode_function("approve", approve_liquid_excahnge_args)?;

    let result = arbitrageur.call_contract(
        &mut manager.environment,
        &arbiter_token_x,
        call_data,
        Uint::from(0),
    );
    println!(
        "Aproved token_x to liquid_excahnge for arber: {:#?}",
        result.is_success()
    );

    // aprove the liquid_exchange to spend the arbitrageur's token_y
    let call_data = arbiter_token_y.encode_function("approve", approve_liquid_excahnge_args)?;
    let result = arbitrageur.call_contract(
        &mut manager.environment,
        &arbiter_token_y,
        call_data,
        Uint::from(0),
    );
    println!(
        "Aproved token_y to liquid_excahnge for arber: {:#?}",
        result.is_success()
    );

    // aprove tokens on portfolio for arbitrageur
    let approve_portfolio_args = (recast_address(portfolio.address), U256::MAX);
    // Approve token_y
    let call_data = arbiter_token_y.encode_function("approve", approve_portfolio_args)?;
    let result = arbitrageur.call_contract(
        &mut manager.environment,
        &arbiter_token_y,
        call_data,
        Uint::from(0),
    );
    println!(
        "Aproved token_y to portfolio for arber: {:#?}",
        result.is_success()
    );
    // approve token_x
    let call_data = arbiter_token_x.encode_function("approve", approve_portfolio_args)?;
    let result = arbitrageur.call_contract(
        &mut manager.environment,
        &arbiter_token_x,
        call_data,
        Uint::from(0),
    );
    println!(
        "Aproved token_y to portfolio for arber: {:#?}",
        result.is_success()
    );

    let encoder_args = (
        recast_address(arbiter_token_x.address),
        recast_address(arbiter_token_y.address),
    );
    let encoder_create_pair_call_data =
        encoder_target.encode_function("createPair", encoder_args)?;
    let encoded_create_pair_result = admin.call_contract(
        &mut manager.environment,
        &encoder_target,
        encoder_create_pair_call_data,
        Uint::from(0),
    );
    // Encoder Target encoding
    let encoded_data = manager.unpack_execution(encoded_create_pair_result)?;
    let decoded_encoded_data: Bytes = encoder_target.decode_output("createPair", encoded_data)?;
    let portfolio_create_pair_call_data: Bytes =
        portfolio.encode_function("multiprocess", decoded_encoded_data)?;

    // Use the encoder target encoding
    let encoded_create_pair_result = admin.call_contract(
        &mut manager.environment,
        &portfolio,
        portfolio_create_pair_call_data,
        Uint::from(0),
    );
    println!(
        "Encoded create pair with encoder target encoding: {:#?}",
        encoded_create_pair_result.is_success()
    );
    let topics = encoded_create_pair_result.logs()[0].topics.clone();
    let h256_vec: Vec<H256> = topics
        .iter()
        .map(|b256| H256::from_slice(b256.as_bytes()))
        .collect();
    let i_portfolio = BaseContract::from(i_portfolio::IPORTFOLIO_ABI.clone());
    let data = encoded_create_pair_result.logs()[0].data.clone();
    let pair_result: (Token, Token, Token, Token, Token) = i_portfolio
        .decode_event("CreatePair", h256_vec, ethers::types::Bytes(data))
        .unwrap();
    println!("Decoded pairID: {:#?}", pair_result.0.to_string());
    let pair_id: u32 = pair_result.0.to_string().parse::<u32>().unwrap();
    let encoded_pair = portfolio.encode_function("pairs", pair_id)?;
    let pairs = admin.call_contract(
        &mut manager.environment,
        &portfolio,
        encoded_pair,
        Uint::from(0),
    );
    let result = manager.unpack_execution(pairs)?;
    let decoded_pairs_response: (H160, u8, H160, u8) =
        i_portfolio.decode_output("pairs", result)?;

    assert!(decoded_pairs_response.0 == arbiter_token_x.address.into());
    assert!(decoded_pairs_response.2 == arbiter_token_y.address.into());
    assert!(decoded_pairs_response.1 == decimals);
    assert!(decoded_pairs_response.3 == decimals);

    let create_pool_builder = (
        // pub pair_id: u32,
        pair_id,
        // pub controller: ::ethers::core::types::Address,
        recast_address(admin.address()),
        // pub priority_fee: u16,
        100_u16,
        // pub fee: u16,
        100_u16,
        // pub vol: u16,
        100_u16,
        // pub dur: u16,
        65535_u16,
        // pub jit: u16,
        0_u16,
        // pub max_price: u128,
        u128::MAX,
        // pub price: u128,
        1_u128,
    );

    let call = encoder_target.encode_function("createPool", create_pool_builder)?;
    let result = admin.call_contract(
        &mut manager.environment,
        &encoder_target,
        call,
        Uint::from(0),
    );

    let result_object: Bytes = manager.unpack_execution(result)?;
    let decoded_encoded_data: Bytes = encoder_target.decode_output("createPair", result_object)?;
    println!(
        "encoded_create_pool_result: {:#?}",
        hex::encode(decoded_encoded_data.clone())
    );
    //
    // `0x | CREATE_POOL (1 byte) | pairId (3 bytes) | controller (20 bytes) | priorityFee (2 bytes) | fee (2 bytes) | vol (2 bytes) | dur (2 bytes) | jit (2 bytes) | pointerPrice (1 byte) | powerMaxPrice (1 byte) | baseMaxPrice (? bytes) | powerPrice (1 byte) | basePrice (? bytes)`\
    // 0b|000001|0000000000000000000000000000000000000001|0064|0064|0064|ffff|0000|3400|ffffffffffffffffffffffffffffffff0000000000000000000000000000000001

    let create_pool_call = portfolio.encode_function("multiprocess", decoded_encoded_data)?;
    let result = admin.call_contract(
        &mut manager.environment,
        &portfolio,
        create_pool_call,
        Uint::from(0),
    );
    assert!(result.is_success());
    println!("pair_id: {:#?}", pair_result.0);

    // @dev Decodes the parameters of a pool given its id.
    // The pool id is expected to be encoded using the following format:\
    // `0x | pairId (3 bytes) | isMutable (1 byte) | poolNonce (4 bytes)
    // 0x|000001|00|00000001
    let pool_id: Bytes = hex::decode("0000010000000001".as_bytes())?
        .into_iter()
        .collect();
    //         let encoded_from_string: Bytes = hex::decode("0b0000010000000000000000000000000000000000000000000100010064ffff0001340000000000000000000de0b6b3a76400000000000000000000000de0b6b3a764".as_bytes())?.into_iter().collect();

    println!("pool_id: {:#?}", pool_id);

    let allocate_builder = (
        // should_allocate: bool,
        true,      // use_max: u8,
        0u8,       // pool_id: u64,
        100_u64,   // delta_liquidity: u128,
        1000_u64,  // amount_0: u128,
        1000_u128, // amount_1: u128,
        1000_u128,
    );

    let allocate_call = encoder_target.encode_function("allocateOrDeallocate", allocate_builder)?;
    let allocate_encode_result = admin.call_contract(
        &mut manager.environment,
        &encoder_target,
        allocate_call,
        Uint::from(0),
    );
    assert!(allocate_encode_result.is_success());
    let result_object: Bytes = manager.unpack_execution(allocate_encode_result)?;
    let decoded_encoded_data: Bytes =
        encoder_target.decode_output("allocateOrDeallocate", result_object)?;
    println!(
        "encoded_create_pool_result: {:#?}",
        hex::encode(decoded_encoded_data)
    );
    // This is what we get, need to go over this with matt
    // |01|00|00|0000000000641c2d030000000000000000000000000000000103000000000000000000000000000000010300000000000000000000000000000001
    //  * `0x | ALLOCATE or DEALLOCATE (1 byte) | useMax (1 byte) | poolId (8 bytes) | pointerPowerDeltaAsset | pointerDeltaQuote | powerDeltaLiquidity (1 byte) | baseDeltaLiquidity (? bytes) | powerDeltaAsset (1 byte) | baseDeltaAsset (? bytes) | powerDeltaQuote (1 byte) | baseDeltaQuote (? bytes)`\

    // should_allocate: bool,
    // use_max: u8,
    // pool_id: u64,
    // delta_liquidity: u128,
    // amount_0: u128,
    // amount_1: u128,

    // @param data Encoded pool id
    // @return poolId Pool id converted from bytes to uint64
    // @return pairId Pair id of the pool
    // @return isMutable True if the pool is mutable
    // @return poolNonce Pool nonce of the pool

    Ok(())
}

<<<<<<< HEAD
mod test {
=======
#[cfg(test)]
mod tests {
>>>>>>> f9b1b9a7
    #![allow(unused_imports)]
    use std::str::FromStr;

    use compiler::{assembler::Expression, codegen::Codegen, opcode::Opcode};
    use ethers::{abi::Address, prelude::BaseContract, types::H160, utils::parse_ether};
<<<<<<< HEAD
    use primitive_types::H160 as PH160;

    use super::*;
=======
>>>>>>> f9b1b9a7

    use super::*;

    #[test]
    fn test_create_pair_target_encoding() -> Result<(), Box<dyn std::error::Error>> {
        // define the wad constant
        let decimals = 18_u8;
        let wad: U256 = U256::from(10_i64.pow(decimals as u32));
        // Create a `SimulationManager` that runs simulations in their `SimulationEnvironment`.
        let mut manager = SimulationManager::new();

        // Deploy the contracts
        let contracts = deploy_sim_contracts(&mut manager, wad)?;
        let SimulationContracts(
            arbiter_token_x,
            arbiter_token_y,
            _portfolio,
            _liquid_exchange_xy,
            encoder_target,
        ) = contracts;
        let admin = manager.agents.get("admin").unwrap();
        let encoder_args = (
            recast_address(arbiter_token_x.address),
            recast_address(arbiter_token_y.address),
        );
        assert_eq!(
            encoder_args.0,
            H160::from_str("0x2c1de3b4dbb4adebebb5dcecae825be2a9fc6eb6").unwrap()
        );
        assert_eq!(
            encoder_args.1,
            H160::from_str("0x83769beeb7e5405ef0b7dc3c66c43e3a51a6d27f").unwrap()
        );

        let encoder_create_pair_call_data =
            encoder_target.encode_function("createPair", encoder_args)?;

        let encoded_create_pair_result = admin.call_contract(
            &mut manager.environment,
            &encoder_target,
            encoder_create_pair_call_data,
            Uint::from(0),
        );
        assert_eq!(encoded_create_pair_result.is_success(), true);

        let encoded_data = manager.unpack_execution(encoded_create_pair_result)?;
        let decoded_encoded_data: Bytes =
            encoder_target.decode_output("createPair", encoded_data)?;

        assert_eq!(
            hex::encode(decoded_encoded_data.clone()),
            "0c2c1de3b4dbb4adebebb5dcecae825be2a9fc6eb683769beeb7e5405ef0b7dc3c66c43e3a51a6d27f"
        );
        Ok(())
    }

    #[test]
    fn test_folio_encoding_for_create_pair() -> Result<(), Box<dyn std::error::Error>> {
        let decimals = 18_u8;
        let wad: U256 = U256::from(10_i64.pow(decimals as u32));
        // Create a `SimulationManager` that runs simulations in their `SimulationEnvironment`.
        let mut manager = SimulationManager::new();

        // Deploy the contracts
        let SimulationContracts(
            arbiter_token_x,
            arbiter_token_y,
            _portfolio,
            _liquid_exchange_xy,
            _encoder_target,
        ) = deploy_sim_contracts(&mut manager, wad)?;

        // Folio encoding
        let token_x_ad = arbiter_token_x.address.as_fixed_bytes();
        let token_y_ad = arbiter_token_y.address.as_fixed_bytes();

        assert_eq!(
            token_x_ad,
            B160::from_str("0x2c1de3b4dbb4adebebb5dcecae825be2a9fc6eb6")
                .unwrap()
                .as_fixed_bytes()
        );
        assert_eq!(
            token_y_ad,
            B160::from_str("0x83769beeb7e5405ef0b7dc3c66c43e3a51a6d27f")
                .unwrap()
                .as_fixed_bytes()
        );

        let codegen = Codegen::new(vec![Expression::Opcode(Opcode::CreatePair {
            token_0: token_x_ad.into(),
            token_1: token_y_ad.into(),
        })]);
        let create_pair = codegen.encode()[0].clone();
        let create_pair: Bytes = hex::decode(create_pair).unwrap().into_iter().collect();

        assert_eq!(
            hex::encode(create_pair),
            "0c2c1de3b4dbb4adebebb5dcecae825be2a9fc6eb683769beeb7e5405ef0b7dc3c66c43e3a51a6d27f"
        );
        Ok(())
    }

    #[test]
    fn test_create_pair_call() -> Result<(), Box<dyn std::error::Error>> {
        let decimals = 18_u8;
        let wad: U256 = U256::from(10_i64.pow(decimals as u32));
        // Create a `SimulationManager` that runs simulations in their `SimulationEnvironment`.
        let mut manager = SimulationManager::new();
        // Deploy the contracts
        let SimulationContracts(
            arbiter_token_x,
            arbiter_token_y,
            portfolio,
            _liquid_exchange_xy,
            encoder_target,
        ) = deploy_sim_contracts(&mut manager, wad)?;

        let admin = manager.agents.get("admin").unwrap();
        // Folio encoding // get args
        let token_x_ad = arbiter_token_x.address.as_fixed_bytes();
        let token_y_ad = arbiter_token_y.address.as_fixed_bytes();

        let codegen = Codegen::new(vec![Expression::Opcode(Opcode::CreatePair {
            token_0: token_x_ad.into(),
            token_1: token_y_ad.into(),
        })]);
        let create_pair = codegen.encode()[0].clone();
        let create_pair: Bytes = hex::decode(create_pair).unwrap().into_iter().collect();
        // println!("create_pair: {:?}", create_pair);

        // Portfolio encoding call data
        let create_pair_call_data = portfolio
            .encode_function("multiprocess", create_pair)
            .unwrap();
        let encoded_create_pair_result = admin.call_contract(
            &mut manager.environment,
            &portfolio,
            create_pair_call_data,
            Uint::from(0),
        );
        assert_eq!(encoded_create_pair_result.is_success(), true);

        // This wont return anything, so we now have to call the i_portfolio pairs
        // to get the pair id we need to get it from the event here
        let topics = encoded_create_pair_result.logs()[0].topics.clone();

        let h256_vec: Vec<H256> = topics
            .iter()
            .map(|b256| H256::from_slice(b256.as_bytes()))
            .collect();
        let _i_portfolio = SimulationContract::new(
            i_portfolio::IPORTFOLIO_ABI.clone(),
            bindings::rmm01_portfolio::RMM01PORTFOLIO_BYTECODE.clone(),
        );
        let data = encoded_create_pair_result.logs()[0].data.clone();
        let base_contract = BaseContract::from(i_portfolio::IPORTFOLIO_ABI.clone());
        let (pair_id, _token_1, _token_2, _dec_1, _dec_2): (Token, Token, Token, Token, Token) =
            base_contract
                .decode_event("CreatePair", h256_vec, ethers::types::Bytes(data))
                .unwrap();
        println!("Decoded pairID: {:#?}", pair_id.to_string());
        let pair_id: u32 = pair_id.to_string().parse::<u32>().unwrap();
        let encoded_pair: Bytes = base_contract
            .encode("pairs", pair_id.clone())?
            .into_iter()
            .collect();
        let request = admin.call_contract(
            &mut manager.environment,
            &portfolio,
            encoded_pair,
            Uint::from(0),
        );
        assert_eq!(request.is_success(), true);
        let unpacked = manager.unpack_execution(request)?;

        // Mental Picture of the data
        //     000000000000000000000000|2c1de3b4dbb4adebebb5dcecae825be2a9fc6eb6|0000000000000000000000000000000000000000000000000000000000000012...
        // token_x: ^ 24 bits:8bytes |0x2c1de3b4dbb4adebebb5dcecae825be2a9fc6eb6| ^ 64 bits, 12 = 18 decimals
        // ...|000000000000000000000000|83769beeb7e5405ef0b7dc3c66c43e3a51a6d27f|0000000000000000000000000000000000000000000000000000000000000012
        // token_y: ^ 24 bits:8bytes |0x83769beeb7e5405ef0b7dc3c66c43e3a51a6d27f| ^ 64 bits, 12 = 18 decimals

        let decoded_pairs_response: (H160, u8, H160, u8) =
            base_contract.decode_output("pairs", unpacked)?;
        assert!(decoded_pairs_response.0 == arbiter_token_x.address.into());
        assert!(decoded_pairs_response.2 == arbiter_token_y.address.into());
        assert!(decoded_pairs_response.1 == decimals);
        assert!(decoded_pairs_response.3 == decimals);

        // test create_pool_encoding
        // let pair_id_bytes: Bytes = pair_id.to_string().parse::<Bytes>().unwrap();
        let pair_id: usize = pair_id.to_string().parse::<usize>().unwrap();
        // send create pool call data to portfolio
        // check with the i_portfolio that the pair was created and state was changed
        // data encoding should look like this
        let max_price = parse_ether("1").unwrap();
        let max_price = hex::encode(max_price.to_string()).parse::<u128>().unwrap();
        let _encoder_args = (
            pair_id as u32,
            recast_address(arbiter_token_y.address),
            100 as u16,        // priority fee
            100 as u16,        // fee
            100 as u16,        // vol
            65535 as u16,      // priority fee
            0 as u16,          // jit
            max_price as u128, // max price
            max_price as u128, // price
        );

        // 0b|000001|0000000000000000000000000000000000000001|0064|0064|0064|ffff|000034000000000000000000ffffffffffffffff000000000000000000ffffffffffffffff
        // `0x | CREATE_POOL (1 byte) | pairId (3 bytes) | controller (20 bytes) | priorityFee (2 bytes) | fee (2 bytes) | vol (2 bytes) | dur (2 bytes) | jit (2 bytes) | pointerPrice (1 byte) | powerMaxPrice (1 byte) | baseMaxPrice (? bytes) | powerPrice (1 byte) | basePrice (? bytes)`\

        // let create_pool_call_data: Bytes = hex::decode(code_gen).unwrap().into_iter().collect();

        // Create call call data
        // =   0b|000001|0000000000000000000000000000000000000001|0064|0064|0001|ffff|0000|34|00|00000000000000000000000000000001|00|00000000000000000000000000000001
        // The Create call data from FVM.ts with same parameters
        // = 0x0b|000001|0000000000000000000000000000000000000000|0001|0001|0001|ffff|0001|34|00|00000000000000000de0b6b3a7640000|00|00000000000000000de0b6b3a7640000

        // call data of create call on mainnet after abi encoding:
        // Prefixed a with 4 byte function selector added paddings from rusts endian-ness
        // 0x|a0fdf413|00000000000000000000000000000000000000000000000000000000000000200000000000000000000000000000000000000000000000000000000000000045
        // 0b|000001|000000000000000000000000000000000000000000010001007bffff0001340000000000000000000de0b6b3a76400000000000000000000000de0b6b3a7640000000000000000000000000000000000000000000000000000000000
        // 0x|a0fdf413|00000000000000000000000000000000000000000000000000000000000000200000000000000000000000000000000000000000000000000000000000000045 <--- Prefix
        //|0b|000001|0000000000000000000000000000000000000000|0001|0001|007b|ffff|0001|34|00|00000000000000000de0b6b3a7640000|00|00000000000000000de0b6b3a7640000|000000000000000000000000000000000000000000000000000000
        // 0x|a0fdf413| <- function selector of multicall which is byte hash of its bits
        // `0x | CREATE_POOL (1 byte) | pairId (3 bytes) | controller (20 bytes) | priorityFee (2 bytes) | fee (2 bytes) | vol (2 bytes) | dur (2 bytes) | jit (2 bytes) | pointerPrice (1 byte) | powerMaxPrice (1 byte) | baseMaxPrice (? bytes) | powerPrice (1 byte) | basePrice (? bytes)`\

        let encoded_from_string: Bytes = hex::decode("0b0000010000000000000000000000000000000000000000000100010064ffff0001340000000000000000000de0b6b3a76400000000000000000000000de0b6b3a764".as_bytes())?.into_iter().collect();
        println!("encoded_from_string: {:#?}", encoded_from_string.clone());
        let abi_encoded_create_pool = portfolio
            .encode_function("multiprocess", encoded_from_string)
            .unwrap();

        println!(
            "abi_encoded_create_pool: {:#?}",
            abi_encoded_create_pool.clone()
        );
        // Abi from mainnet
        // 0x|a0fdf413|00000000000000000000000000000000000000000000000000000000000000200000000000000000000000000000000000000000000000000000000000000045|0b|000001|0000000000000000000000000000000000000000|0001|0001|007b|ffff|0001|34|00|00000000000000000de0b6b3a7640000|00|00000000000000000de0b6b3a7640000|000000000000000000000000000000000000000000000000000000

        // Our abi encoding
        // ..|a0fdf413|00000000000000000000000000000000000000000000000000000000000000200000000000000000000000000000000000000000000000000000000000000045|0b|000001|0000000000000000000000000000000000000001|0064|0064|0001|ffff|0000|34|00|00000000000000000000000000000001|00|00000000000000000000000000000001|000000000000000000000000000000000000000000000000000000

        // Maybe our abi encoding is wrong? but that is being done by the encode_function method
        // which calls then abi encode function from our bindings
        // which are generated with ./bind which is a shell scrip that uses regex to itterate
        // over the gitsubmodules and generate and aggrigrate the bindings

        let encoded_from_string: Bytes = "0b0000010000000000000000000000000000000000000000000100010064ffff0001340000000000000000000de0b6b3a76400000000000000000000000de0b6b3a764
        ".into();
        println!("encoded_from_string: {:#?}", encoded_from_string.clone());
        // let abi_encoded_create_pool = portfolio.encode_function("multiprocess", encoded_from_string).unwrap();

        let encoded_create_pool_result = admin.call_contract(
            &mut manager.environment,
            &portfolio,
            abi_encoded_create_pool,
            Uint::from(0),
        );
        let result_object: Bytes = manager.unpack_execution(encoded_create_pool_result.clone())?;
        // `0x | CREATE_POOL (1 byte) | pairId (3 bytes) | controller (20 bytes) | priorityFee (2 bytes) | fee (2 bytes) | vol (2 bytes) | dur (2 bytes) | jit (2 bytes) | pointerPrice (1 byte) | powerMaxPrice (1 byte) | baseMaxPrice (? bytes) | powerPrice (1 byte) | basePrice (? bytes)`\
        println!(
            "encoded_create_pool_result: {:#?}",
            hex::encode(result_object)
        );
        println!("Raw Result: {:#?}", encoded_create_pool_result);
        assert_eq!(encoded_create_pool_result.is_success(), true);

        Ok(())
    }
}<|MERGE_RESOLUTION|>--- conflicted
+++ resolved
@@ -416,23 +416,16 @@
     Ok(())
 }
 
-<<<<<<< HEAD
-mod test {
-=======
 #[cfg(test)]
 mod tests {
->>>>>>> f9b1b9a7
     #![allow(unused_imports)]
     use std::str::FromStr;
 
     use compiler::{assembler::Expression, codegen::Codegen, opcode::Opcode};
     use ethers::{abi::Address, prelude::BaseContract, types::H160, utils::parse_ether};
-<<<<<<< HEAD
     use primitive_types::H160 as PH160;
 
     use super::*;
-=======
->>>>>>> f9b1b9a7
 
     use super::*;
 

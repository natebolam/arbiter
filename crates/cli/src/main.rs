use clairvoyance::{
    uniswap::{get_pool, Pool},
    utils::get_provider,
};
use clap::{Parser, Subcommand};
use ethers::providers::{Http, Provider};
use eyre::Result;
use std::{env, sync::Arc};
use tokio::join;

mod config;

#[derive(Parser)]
#[command(name = "Arbiter")]
#[command(version = "1.0")]
#[command(about = "Data monitoring and execution tool for decentralized exchanges.", long_about = None)]
#[command(author)]
struct Cli {
    /// Pass a subcommand in.
    #[command(subcommand)]
    command: Option<Commands>,
}

#[derive(Subcommand)]
enum Commands {
    /// Access the `Clairvoyance` monitoring module via this subcommand.
    See {
        /// Token 0 of the pool.
        #[arg(default_value = "ETH")]
        token0: String,

        /// Token 1 of the pool.
        #[arg(default_value = "USDC")]
        token1: String,

        /// Basis point fee of the pool.
        #[arg(default_value = "5")]
        bp: String,

        /// Set this flag to use the config.toml
        #[arg(short = 'c', long = "config", action)]
        config: bool,
    },
}

#[tokio::main]
async fn main() -> Result<()> {
    let cli = Cli::parse();

    // RPC endpoint [default: alchemy]
    let provider = match env::var_os("PROVIDER") {
        Some(v) => Arc::new(Provider::<Http>::try_from(v.into_string().unwrap())?),
        None => get_provider().await,
    };

    match &cli.command {
        Some(Commands::See {
            token0,
            token1,
            bp,
            config,
        }) => {
            match config {
<<<<<<< HEAD
                true => {
=======
                Some(_) => {
                    // If present, load config.toml and get pool from there
                    println!("Loading config.toml...");
>>>>>>> 30ecb0e3
                    let config_obj = config::Config::new();
                    println!("Config.toml loaded successfully! Getting Pool...");
                    let pool = get_pool(
                        &config_obj.token0,
                        &config_obj.token1,
                        &config_obj.bp,
                        provider,
                    )
                    .await
                    .unwrap();
                    let pools = [pool];
                    for pool in pools {
                        join!(pool.monitor_pool());
                    }
                }
<<<<<<< HEAD
                false => {
                    // get pool with stuff from CLI/Defaults
                    let pool: Pool = get_pool(token0, token1, bp).await.unwrap();
            
=======
                None => {
                    // get pool from CLI/Defaults
                    let pool: Pool = get_pool(token0, token1, bp, provider).await.unwrap();
>>>>>>> 30ecb0e3
                    let pools = [pool];
                    for pool in pools {
                        join!(pool.monitor_pool());
                    }
                }
            }
        }
        None => {}
    }

    Ok(())
}<|MERGE_RESOLUTION|>--- conflicted
+++ resolved
@@ -61,13 +61,9 @@
             config,
         }) => {
             match config {
-<<<<<<< HEAD
                 true => {
-=======
-                Some(_) => {
                     // If present, load config.toml and get pool from there
                     println!("Loading config.toml...");
->>>>>>> 30ecb0e3
                     let config_obj = config::Config::new();
                     println!("Config.toml loaded successfully! Getting Pool...");
                     let pool = get_pool(
@@ -83,16 +79,9 @@
                         join!(pool.monitor_pool());
                     }
                 }
-<<<<<<< HEAD
                 false => {
-                    // get pool with stuff from CLI/Defaults
-                    let pool: Pool = get_pool(token0, token1, bp).await.unwrap();
-            
-=======
-                None => {
                     // get pool from CLI/Defaults
                     let pool: Pool = get_pool(token0, token1, bp, provider).await.unwrap();
->>>>>>> 30ecb0e3
                     let pools = [pool];
                     for pool in pools {
                         join!(pool.monitor_pool());

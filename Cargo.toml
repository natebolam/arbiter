[workspace]
# List of crates included in this workspace
members = ["arbiter-core", "arbiter-derive"]

# List of crates excluded from this workspace
exclude = ["benches"]

# Package configuration
[package]
name = "arbiter"
version = "0.3.4"
edition = "2021"
authors = ["Waylon Jepsen <waylonjepsen1@gmail.com>", "Colin Roberts <colin@autoparallel.xyz>"]
description = "Allowing smart contract developers to do simulation driven development via an EVM emulator"
license = "Apache-2.0"
keywords = ["ethereum", "evm", "emulator", "testing", "smart-contracts"]

# Binary configuration
[[bin]]
name = "arbiter"
path = "bin/main.rs"


# Dependencies for the release build
[dependencies]
arbiter-core = { path = "arbiter-core" }

# Command line and config
<<<<<<< HEAD
clap = { version = "4.3.0", features = ["derive"] }
toml = "=0.8.2"
config = "=0.13.3"
=======
clap = { version = "=4.3.0", features = ["derive"] }
serde = { version = "=1.0.163", features = ["derive"] }
toml = { version = "=0.8.1" }
>>>>>>> 9184b079

# Building files
quote = { version = "=1.0.33" }

# Errors
thiserror = { version = "=1.0.49" }

# Forking
ethers = "=2.0.10"
revm = { version = "=3.4.0", features = ["serde", "ethersdb"] }

# General serialization
serde = { version = "=1.0.188", features = ["derive"] }
serde_json = "=1.0.107"
strum = "=0.25.0" 
strum_macros = "=0.25.2"

# Dependencies for the test build and development
[dev-dependencies]
<<<<<<< HEAD
assert_cmd = "=2.0.12"
tempfile = "=3.8.0"
tokio = { version = "=1.32.0", features = ["full"] }
=======
tempfile = { version = "=3.8.0" }
assert_cmd = { version = "=2.0.12" }

>>>>>>> 9184b079

# Release profile
[profile.release]
# Link-Time Optimization can improve runtime at cost of build time
lto = true
# The Rust compiler splits your crate into multiple codegen units to parallelize (and thus speed up) compilation but at the cost of optimization. 
# This setting tells the compiler to use only one codegen unit, which will slow down compilation but improve optimization.
codegen-units = 1

<|MERGE_RESOLUTION|>--- conflicted
+++ resolved
@@ -26,15 +26,9 @@
 arbiter-core = { path = "arbiter-core" }
 
 # Command line and config
-<<<<<<< HEAD
-clap = { version = "4.3.0", features = ["derive"] }
-toml = "=0.8.2"
-config = "=0.13.3"
-=======
 clap = { version = "=4.3.0", features = ["derive"] }
 serde = { version = "=1.0.163", features = ["derive"] }
 toml = { version = "=0.8.1" }
->>>>>>> 9184b079
 
 # Building files
 quote = { version = "=1.0.33" }
@@ -54,15 +48,10 @@
 
 # Dependencies for the test build and development
 [dev-dependencies]
-<<<<<<< HEAD
-assert_cmd = "=2.0.12"
-tempfile = "=3.8.0"
 tokio = { version = "=1.32.0", features = ["full"] }
-=======
 tempfile = { version = "=3.8.0" }
 assert_cmd = { version = "=2.0.12" }
 
->>>>>>> 9184b079
 
 # Release profile
 [profile.release]

[workspace]
# List of crates included in this workspace
members = [ "arbiter-bindings", "arbiter-core", "arbiter-derive", "arbiter-engine"]

# List of crates excluded from this workspace
exclude = ["benches"]

# Package configuration
[package]
name = "arbiter"
version = "0.4.13"
edition = "2021"
authors = ["Waylon Jepsen <waylonjepsen1@gmail.com>", "Colin Roberts <colin@autoparallel.xyz>"]
description = "Allowing smart contract developers to do simulation driven development via an EVM emulator"
license = "Apache-2.0"
keywords = ["ethereum", "evm", "emulator", "testing", "smart-contracts"]

# Binary configuration
[[bin]]
name = "arbiter"
path = "bin/main.rs"

[workspace.dependencies]
ethers = { version = "2.0.11" }
serde = { version = "1.0.193", features = ["derive"] }
serde_json = { version = "=1.0.108" }
revm = { git = "https://github.com/bluealloy/revm.git", features = [ "ethersdb", "std", "serde"] }
revm-primitives = { git = "https://github.com/bluealloy/revm.git" }
thiserror = { version = "1.0.51" }
syn = { version = "2.0.42" }
quote = { version = "=1.0.33" }
<<<<<<< HEAD
proc-macro2 = { version = "1.0.70" }
tokio = { version = "1.35.0", features = ["macros", "full"] }
arbiter-core = { path = "./arbiter-core" }
crossbeam-channel =  { version = "0.5.9" }
=======
proc-macro2 = { version = "=1.0.69" }
tokio = { version = "1.35.1", features = ["macros", "full"] }
arbiter-core = { path = "./arbiter-core" }
crossbeam-channel =  { version = "=0.5.10" }
>>>>>>> 05c0cc8c
futures-util =  { version = "=0.3.29" }
async-trait =  { version = "0.1.76" }
tracing = "0.1.40"

# Dependencies for the release build
[dependencies]
arbiter-core.workspace = true

# Command line and config
clap = { version = "=4.4.12", features = ["derive"] }
serde.workspace = true
serde_json.workspace = true
config = { version = "=0.13.4" }
ethers.workspace = true
revm.workspace = true
toml = { version = "=0.8.8" }
proc-macro2.workspace = true
syn.workspace = true
Inflector = { version = "=0.11.4" }

# Building files
quote.workspace = true
foundry-config = { version = "=0.2.0" }
tempfile = { version = "3.9.0"}

# Errors
thiserror.workspace = true
# Dependencies for the test build and development
[dev-dependencies]
tokio.workspace = true
assert_cmd = { version = "=2.0.12" }
rayon = { version = "1.8.0" }
revm-primitives.workspace = true

# Release profile
[profile.release]
# Link-Time Optimization can improve runtime at cost of build time
lto = true
# The Rust compiler splits your crate into multiple codegen units to parallelize (and thus speed up) compilation but at the cost of optimization. 
# This setting tells the compiler to use only one codegen unit, which will slow down compilation but improve optimization.
codegen-units = 1

<|MERGE_RESOLUTION|>--- conflicted
+++ resolved
@@ -29,18 +29,11 @@
 thiserror = { version = "1.0.51" }
 syn = { version = "2.0.42" }
 quote = { version = "=1.0.33" }
-<<<<<<< HEAD
 proc-macro2 = { version = "1.0.70" }
 tokio = { version = "1.35.0", features = ["macros", "full"] }
 arbiter-core = { path = "./arbiter-core" }
 crossbeam-channel =  { version = "0.5.9" }
-=======
-proc-macro2 = { version = "=1.0.69" }
-tokio = { version = "1.35.1", features = ["macros", "full"] }
-arbiter-core = { path = "./arbiter-core" }
-crossbeam-channel =  { version = "=0.5.10" }
->>>>>>> 05c0cc8c
-futures-util =  { version = "=0.3.29" }
+futures-util =  { version = "=0.3.30" }
 async-trait =  { version = "0.1.76" }
 tracing = "0.1.40"
 

//! The `manager` module provides structures and functionalities for managing
//! environments that house simulations.
//!
//! It centralizes operations such as creating/adding environments as well as
//! starting, pausing, and stopping a chosen environment.

#![warn(missing_docs, unsafe_code)]

use std::collections::HashMap;

use log::{info, warn};
use thiserror::Error;

use crate::environment::{Environment, State};
#[cfg_attr(doc, doc(hidden))]
#[cfg_attr(doc, allow(unused_imports))]
#[cfg(doc)]
use crate::math::SeededPoisson;

/// The primary manager structure for maintaining a collection of environments.
///
/// Implementations of the [`Manager`] are for operations on environments such
/// as their creation as well as starting, stopping, and pausing.
#[derive(Debug)]
pub struct Manager {
    /// A map of environment labels to their corresponding environment
    /// structures.
    pub environments: HashMap<String, Environment>,
}

/// Errors that can occur while operating on or with the [`Manager`].
/// These errors are likely more common to see as they are mostly the result of
/// simple mistakes in managing environments.
/// Most of these these errors are not serious, and can be dealt with on the fly
/// if need be.
/// The [`ManagerError::NoHandleAvailable`] and [`ManagerError::ThreadPanic`]
/// are more serious and should likely be reported.
#[derive(Error, Debug)]
pub enum ManagerError {
    /// Indicates that an [`Environment`] with the given label already exists.
    #[error("environment labeled {label} already exists!")]
    EnvironmentAlreadyExists {
        /// The `label` that was attempted to be used again.
        label: String,
    },

    /// Indicates that no [`Environment`] exists with the provided label.
    #[error("environment labeled {label} does not exist!")]
    EnvironmentDoesNotExist {
        /// The `label` that could not be found in the [`Manager`]'s collection.
        label: String,
    },

    /// Indicates that the [`Environment`] with the given label is currently
    /// running.
    #[error("environment labeled {label} is already running!")]
    EnvironmentAlreadyRunning {
        /// The `label` of the [`Environment`] that is already running.
        label: String,
    },

    /// Indicates that the [`Environment`] with the given label is not running.
    #[error("environment labeled {label} is already stopped!")]
    EnvironmentNotRunning {
        /// The `label` of the [`Environment`] that is not currently running.
        label: String,
    },

    /// Indicates that the [`Environment`] with the given label has been stopped
    /// and cannot be restarted or paused.
    #[error("environment labeled {label} has been stopped and cannot be restarted or paused!")]
    EnvironmentStopped {
        /// The `label` of the [`Environment`] that is already stopped.
        label: String,
    },

    /// Indicates that the [`Environment`] with the given label is currently
    /// paused.
    #[error("environment labeled {label} is already paused!")]
    EnvironmentAlreadyPaused {
        /// The `label` of the [`Environment`] that is already paused.
        label: String,
    },

    /// Indicates that the [`Environment`]'s thread handle could not be found.
    #[error("no handle available to join the environment")]
    NoHandleAvailable,

    /// Indicates that the [`Environment`]'s thread has panicked.
    #[error("joining on the environment thread resulted in a panic")]
    ThreadPanic,
}
impl Default for Manager {
    fn default() -> Self {
        Self::new()
    }
}

impl Manager {
    /// Creates a new [`Manager`] with an empty set of environments.
    pub fn new() -> Self {
        Self {
            environments: HashMap::new(),
        }
    }

    /// Adds a new environment to the manager with the specified label.
    ///
    /// This method creates a new environment with given parameters and
    /// associates it with a label.
    ///
    /// # Parameters
    ///
    /// - `environment_label`: The label (identifier) to be used for the
    ///   environment.
    /// - `block_rate`: The mean of the rate at which the environment will
    ///   process blocks (e.g., the rate parameter in the Poisson distribution
    ///   used in the [`SeededPoisson`] field of an [`Environment`]).
    /// - /// - `seed`: A value chosen to generate randomly chosen block sizes
    ///  for the environment.
    ///
    /// # Returns
    ///
    /// - `Ok(())`: The environment was successfully added.
    /// - `Err(ManagerError::EnvironmentAlreadyExists)`: An environment with the
    ///   specified label already exists.
    ///
    /// # Examples
    ///
    /// ```rust
    /// use arbiter_core::manager::Manager;
    ///
    /// let mut manager = Manager::new();
    /// manager.add_environment("example_env", 1.0, 42).unwrap();
    /// ```
    pub fn add_environment<S: Into<String> + Clone>(
        &mut self,
        environment_label: S,
        block_rate: f64,
        seed: u64,
    ) -> Result<(), ManagerError> {
        if self
            .environments
            .get(&environment_label.clone().into())
            .is_some()
        {
            return Err(ManagerError::EnvironmentAlreadyExists {
                label: environment_label.into(),
            });
        }
        self.environments.insert(
            environment_label.clone().into(),
            Environment::new(environment_label.clone(), block_rate, seed),
        );
        info!("Added environment labeled {}", environment_label.into());
        Ok(())
    }

    /// Starts the specified environment.
    ///
    /// Attempts to transition the state of the given environment to `Running`.
    /// If the environment is not in an initial or paused state, appropriate
    /// errors will be returned.
    ///
    /// # Parameters
    ///
    /// - `environment_label`: The label (identifier) of the environment you
    ///   wish to start.
    ///
    /// # Returns
    ///
    /// - `Ok(())`: The environment was successfully started.
    /// - `Err(ManagerError::EnvironmentDoesNotExist)`: No environment with the
    ///   specified label exists.
    /// - `Err(ManagerError::EnvironmentAlreadyRunning)`: The environment is
    ///   already running.
    /// - `Err(ManagerError::EnvironmentStopped)`: The environment has already
    ///   been stopped and cannot be restarted.
    ///
    /// # Examples
    ///
    /// ```rust
    /// use arbiter_core::manager::Manager;
    ///
    /// let mut manager = Manager::new();
    /// manager.add_environment("example_env", 1.0, 42).unwrap();
    ///
    /// // Now, let's start the environment
    /// manager.start_environment("example_env").unwrap();
    /// ```
    pub fn start_environment<S: Into<String> + Clone>(
        &mut self,
        environment_label: S,
    ) -> Result<(), ManagerError> {
        match self.environments.get_mut(&environment_label.clone().into()) {
            Some(environment) => {
                match environment.state.load(std::sync::atomic::Ordering::SeqCst) {
                    State::Initialization => {
                        environment.run();
                        info!("Started environment labeled {}", environment_label.into());
                        Ok(())
                    }
                    State::Paused => {
                        environment
                            .state
                            .store(State::Running, std::sync::atomic::Ordering::SeqCst);
                        let (lock, pausevar) = &*environment.pausevar;
                        let _guard = lock.lock().unwrap();
                        pausevar.notify_all();
                        info!("Restarted environment labeled {}", environment_label.into());
                        Ok(())
                    }
                    State::Running => Err(ManagerError::EnvironmentAlreadyRunning {
                        label: environment_label.into(),
                    }),
                    State::Stopped => Err(ManagerError::EnvironmentStopped {
                        label: environment_label.into(),
                    }),
                }
            }
            None => Err(ManagerError::EnvironmentDoesNotExist {
                label: environment_label.into(),
            }),
        }
    }

    /// Pauses a specified environment.
    ///
    /// This method attempts to transition the state of the specified
    /// environment to [`State::Paused`]. If the environment is already in a
    /// state where it cannot be paused (for example, if it's already paused or
    /// stopped), an error will be returned.
    ///
    /// # Parameters
    ///
    /// - `environment_label`: The label (identifier) of the environment you
    ///   wish to pause.
    ///
    /// # Returns
    ///
    /// - `Ok(())`: The environment was successfully paused.
    /// - `Err(ManagerError::EnvironmentDoesNotExist)`: No environment with the
    ///   specified label exists.
    /// - `Err(ManagerError::EnvironmentNotRunning)`: The environment is in an
    ///   initialization state and cannot be paused.
    /// - `Err(ManagerError::EnvironmentAlreadyPaused)`: The environment is
    ///   already in a paused state.
    /// - `Err(ManagerError::EnvironmentStopped)`: The environment has been
    ///   stopped and cannot be paused.
    ///
    /// # Examples
    ///
    /// ```rust
    /// use arbiter_core::manager::Manager;
    ///
    /// let mut manager = Manager::new();
    /// manager.add_environment("example_env", 1.0, 42).unwrap();
    /// manager.start_environment("example_env").unwrap();
    ///
    /// // Now, let's pause the environment
    /// manager.pause_environment("example_env").unwrap();
    /// ```
    pub fn pause_environment<S: Into<String> + Clone>(
        &mut self,
        environment_label: S,
    ) -> Result<(), ManagerError> {
        match self.environments.get_mut(&environment_label.clone().into()) {
            Some(environment) => {
                match environment.state.load(std::sync::atomic::Ordering::SeqCst) {
                    State::Initialization => Err(ManagerError::EnvironmentNotRunning {
                        label: environment_label.into(),
                    }),
                    State::Running => {
                        environment
                            .state
                            .store(State::Paused, std::sync::atomic::Ordering::SeqCst);
                        info!("Paused environment labeled {}", environment_label.into());
                        Ok(())
                    }
                    State::Paused => Err(ManagerError::EnvironmentAlreadyPaused {
                        label: environment_label.into(),
                    }),
                    State::Stopped => Err(ManagerError::EnvironmentStopped {
                        label: environment_label.into(),
                    }),
                }
            }
            None => Err(ManagerError::EnvironmentDoesNotExist {
                label: environment_label.into(),
            }),
        }
    }

    /// Stops the specified environment.
    ///
    /// This method attempts to transition the state of the given environment to
    /// `Stopped`. Once stopped, an environment cannot be restarted.
    ///
    /// # Parameters
    ///
    /// - `environment_label`: The label (identifier) of the environment you
    ///   wish to stop.
    ///
    /// # Returns
    ///
    /// - `Ok(())`: The [`Environment`] was successfully stopped.
    /// - `Err(ManagerError::EnvironmentDoesNotExist)`: No [`Environment`] with
    ///   the specified label exists.
    /// - `Err(ManagerError::EnvironmentNotRunning)`: The [`Environment`] is not
    ///   running and cannot be stopped.
    /// - `Err(ManagerError::EnvironmentStopped)`: The [`Environment`]'s is
    ///   already in a stopped state.
    /// - `Err(ManagerError::NoHandleAvailable)`: The [`Environment`]'s handle
    ///   could not be found.
    /// - `Err(ManagerError::ThreadPanic)`: The [`Environment`]'s thead has
    ///   panicked!
    ///
    /// # Examples
    ///
    /// ```rust
    /// use arbiter_core::manager::Manager;
    ///
    /// let mut manager = Manager::new();
    /// manager.add_environment("example_env", 1.0, 42).unwrap();
    /// manager.start_environment("example_env").unwrap();
    ///
    /// // Now, let's stop the environment
    /// manager.stop_environment("example_env").unwrap();
    /// ```
    pub fn stop_environment<S: Into<String> + Clone>(
        &mut self,
        environment_label: S,
    ) -> Result<(), ManagerError> {
        match self.environments.get_mut(&environment_label.clone().into()) {
<<<<<<< HEAD
            Some(environment) => match environment.state.load(std::sync::atomic::Ordering::Relaxed)
            {
                State::Initialization => Err(ManagerError::EnvironmentNotRunning {
                    label: environment_label.into(),
                }),
                State::Running => {
                    environment
                        .state
                        .store(State::Stopped, std::sync::atomic::Ordering::Relaxed);
                    match environment.handle.take() {
                        Some(handle) => {
                            if handle.join().is_err() {
                                return Err(ManagerError::ThreadPanic);
=======
            Some(environment) => {
                match environment.state.load(std::sync::atomic::Ordering::SeqCst) {
                    State::Initialization => Err(ManagerError::EnvironmentNotRunning {
                        label: environment_label.into(),
                    }),
                    State::Running => {
                        environment
                            .state
                            .store(State::Stopped, std::sync::atomic::Ordering::SeqCst);
                        match environment.handle.take() {
                            Some(handle) => {
                                if handle.join().is_err() {
                                    return Err(ManagerError::ThreadPanic);
                                }
>>>>>>> 8340834a
                            }
                            None => return Err(ManagerError::NoHandleAvailable),
                        }
                        warn!(
                            "Stopped running environment labeled {}",
                            environment_label.into()
                        );
                        Ok(())
                    }
<<<<<<< HEAD
                    warn!(
                        "Stopped running environment labeled {}",
                        environment_label.into()
                    );
                    Ok(())
                }
                State::Paused => {
                    environment
                        .state
                        .store(State::Stopped, std::sync::atomic::Ordering::Relaxed);
                    match environment.handle.take() {
                        Some(handle) => {
                            if handle.join().is_err() {
                                return Err(ManagerError::ThreadPanic);
=======
                    State::Paused => {
                        environment
                            .state
                            .store(State::Stopped, std::sync::atomic::Ordering::SeqCst);
                        match environment.handle.take() {
                            Some(handle) => {
                                if handle.join().is_err() {
                                    return Err(ManagerError::ThreadPanic);
                                }
>>>>>>> 8340834a
                            }
                            None => return Err(ManagerError::NoHandleAvailable),
                        }
                        warn!(
                            "Stopped paused environment labeled {}",
                            environment_label.into()
                        );
                        Ok(())
                    }
                    State::Stopped => Err(ManagerError::EnvironmentStopped {
                        label: environment_label.into(),
                    }),
                }
            }
            None => Err(ManagerError::EnvironmentDoesNotExist {
                label: environment_label.into(),
            }),
        }
    }
}

#[cfg(test)]
pub(crate) mod tests {

    use super::*;

    #[test]
    fn new_manager() {
        let manager = Manager::new();
        assert!(manager.environments.is_empty());
    }
}<|MERGE_RESOLUTION|>--- conflicted
+++ resolved
@@ -332,21 +332,6 @@
         environment_label: S,
     ) -> Result<(), ManagerError> {
         match self.environments.get_mut(&environment_label.clone().into()) {
-<<<<<<< HEAD
-            Some(environment) => match environment.state.load(std::sync::atomic::Ordering::Relaxed)
-            {
-                State::Initialization => Err(ManagerError::EnvironmentNotRunning {
-                    label: environment_label.into(),
-                }),
-                State::Running => {
-                    environment
-                        .state
-                        .store(State::Stopped, std::sync::atomic::Ordering::Relaxed);
-                    match environment.handle.take() {
-                        Some(handle) => {
-                            if handle.join().is_err() {
-                                return Err(ManagerError::ThreadPanic);
-=======
             Some(environment) => {
                 match environment.state.load(std::sync::atomic::Ordering::SeqCst) {
                     State::Initialization => Err(ManagerError::EnvironmentNotRunning {
@@ -361,7 +346,6 @@
                                 if handle.join().is_err() {
                                     return Err(ManagerError::ThreadPanic);
                                 }
->>>>>>> 8340834a
                             }
                             None => return Err(ManagerError::NoHandleAvailable),
                         }
@@ -371,22 +355,6 @@
                         );
                         Ok(())
                     }
-<<<<<<< HEAD
-                    warn!(
-                        "Stopped running environment labeled {}",
-                        environment_label.into()
-                    );
-                    Ok(())
-                }
-                State::Paused => {
-                    environment
-                        .state
-                        .store(State::Stopped, std::sync::atomic::Ordering::Relaxed);
-                    match environment.handle.take() {
-                        Some(handle) => {
-                            if handle.join().is_err() {
-                                return Err(ManagerError::ThreadPanic);
-=======
                     State::Paused => {
                         environment
                             .state
@@ -396,7 +364,6 @@
                                 if handle.join().is_err() {
                                     return Err(ManagerError::ThreadPanic);
                                 }
->>>>>>> 8340834a
                             }
                             None => return Err(ManagerError::NoHandleAvailable),
                         }

//! The `environment` module provides abstractions and functionality for
//! handling the Ethereum execution environment. This includes managing its
//! state, interfacing with the EVM, and broadcasting events to subscribers.
//!
//! The key integration for the environment is the Rust EVM [`revm`](https://github.com/bluealloy/revm).
//! This is an implementation of the EVM in Rust that we utilize for processing
//! raw smart contract bytecode.
//!
//! Core structures:
//! - `Environment`: Represents the Ethereum execution environment, allowing for
//!   its management (e.g., starting, stopping) and interfacing with agents.
//! - `State`: Enum indicating the current state of the environment.
//! - `Socket`: Provides channels for communication between the EVM and the
//!   outside world.
//! - `RevmResult`: Wraps the result of a transaction along with the block
//!   number.
//! - `EventBroadcaster`: Responsible for broadcasting Ethereum logs to
//!   subscribers.

#![warn(missing_docs, unsafe_code)]

use std::{
    convert::Infallible,
    fmt::Debug,
    sync::{Arc, Condvar, Mutex},
    thread::{self, JoinHandle},
};

use crossbeam_channel::{unbounded, Receiver, Sender};
use ethers::core::types::U64;
use log::error;
use revm::{
    db::{CacheDB, EmptyDB},
    primitives::{EVMError, ExecutionResult, Log, TxEnv, U256},
    EVM,
};
use thiserror::Error;

use crate::math::SeededPoisson;
#[cfg_attr(doc, doc(hidden))]
#[cfg_attr(doc, allow(unused_imports))]
#[cfg(doc)]
use crate::{manager::Manager, middleware::RevmMiddleware};

/// Alias to represent that a transaction sent to the
/// [`EVM`](https://docs.rs/revm/3.3.0/revm/struct.EVM.html) updates the
/// worldstate (`true`) or is read only (`false`)
pub(crate) type ToTransact = bool;

/// Alias for the sender of the channel for transmitting [`RevmResult`] emitted
/// from transactions.
pub(crate) type ResultSender = Sender<RevmResult>;

/// Alias for the receiver of the channel for transmitting [`RevmResult`]
/// emitted from transactions.
pub(crate) type ResultReceiver = Receiver<RevmResult>;

/// Alias for the sender of the channel for transmitting transactions.
pub(crate) type TxSender = Sender<(ToTransact, TxEnv, ResultSender)>;

/// Alias for the receiver of the channel for transmitting transactions.
pub(crate) type TxReceiver = Receiver<(ToTransact, TxEnv, ResultSender)>;

/// Alias for the sender used in the [`EventBroadcaster`] that transmits
/// contract events via [`Log`].
pub(crate) type EventSender = Sender<Vec<Log>>;

/// Represents a [`Manager`]-controllable version of the Ethereum execution
/// environment.
///
/// ## Communication
/// The dominant feature is the
/// [`EVM`](https://github.com/bluealloy/revm/blob/main/crates/revm/src/evm.rs)
///  and its connections to the "outside world".
/// The Ethereum Virtual Machine
/// ([`EVM`](https://github.com/bluealloy/revm/blob/main/crates/revm/src/evm.rs))
/// which is a stack machine that processes raw smart contract bytecode and
/// updates a local database of the worldstate of an Ethereum simulation.
/// Note, the worldstate of the simulation Ethereum environment should not be
/// confused with the [`State`] of the environment here! The [`Environment`]
/// will route transactions sent over channels to the stack machine
/// [`EVM`](https://github.com/bluealloy/revm/blob/main/crates/revm/src/evm.rs)
/// to process smart contract interactions.
///
/// Allows for the initialization, starting, stopping, and pausing of the EVM
/// execution. It provides channels for sending transactions to the EVM and for
/// receiving results or broadcasting events to any subscribers via the
/// `Socket` field exposed only as `pub(crate)`.
///
/// ## Status
/// The environment also maintains its current
/// state, which can be one of the following:
/// - [`State::Initialization`],
/// - [`State::Running`],
/// - [`State::Paused`],
/// - [`State::Stopped`].
///
/// A state of [`State::Paused`] is recoverable and a state of
/// [`State::Stopped`] is not recoverable. [`State::Initialization`] is adopted
/// only prior to the [`Environment`] being ran and marks that this
/// [`Environment`] may still change in configuration.
///
/// ## Controlling Block Rate
/// The blocks for the [`Environment`] are chosen using a Poisson distribution
/// via the [`SeededPoisson`] field. The idea is that we can choose a rate
/// paramater, typically denoted by the Greek letter lambda, and set this to be
/// the expected number of transactions per block while allowing blocks to be
/// built with random size. This is useful in stepping forward the
/// [`EVM`](https://github.com/bluealloy/revm/blob/main/crates/revm/src/evm.rs)
/// and being able to move time forward for contracts that depend explicitly on
/// time.
pub struct Environment {
    /// A label for the [`Environment`].
    /// Used to allow the [`Manager`] to locate the [`Environment`] in order to
    /// control it. Also used to be able to organize, track progress, and
    /// post-process results.
    pub label: String,

    /// A seeded Poisson distribution that is sampled from in order to determine
    /// the average block size. [`SeededPoisson`] is created with a seed in
    /// order to have repeatable simulations.
    pub seeded_poisson: SeededPoisson,

    // Private fields
    /// The [`State`] of the [`Environment`] which is shared across threads,
    /// hence the [`Arc`] wrapper. [`State`] can be changed manually using
    /// the [`Manager`] or upon running into errors.
    pub(crate) state: Arc<AtomicState>,

    /// The [`EVM`] that is used as an execution environment and database for
    /// calls and transactions.
    evm: EVM<CacheDB<EmptyDB>>,

    /// This gives a means of letting the "outside world" connect to the
    /// [`Environment`] so that users (or agents) may send and receive data from
    /// the [`EVM`].
    pub(crate) socket: Socket,

    /// [`Condvar`] to allow for the [`Manager`] or errors to set the state of
    /// the [`Environment`] to [`State::Paused`] for debugging or other reasons.
    pub(crate) pausevar: Arc<(Mutex<()>, Condvar)>,

    /// [`JoinHandle`] for the thread in which the [`EVM`] is running.
    /// Used for assuring that the environment is stopped properly or for
    /// performing any blocking action the end user needs.
    pub(crate) handle: Option<JoinHandle<Result<(), EnvironmentError>>>,
}

/// Allow the end user to be able to access a debug printout for the
/// [`Environment`]. Note that the [`EVM`] does not implement debug display,
/// hence the implementation by hand here.
impl Debug for Environment {
    fn fmt(&self, f: &mut std::fmt::Formatter<'_>) -> std::fmt::Result {
        f.debug_struct("Environment")
            .field("label", &self.label)
            .field("seeded_poisson", &self.seeded_poisson)
            .field("state", &self.state)
            .field("socket", &self.socket)
            .field("pausevar", &self.pausevar)
            .field("handle", &self.handle)
            .finish()
    }
}

/// Errors that can occur when managing or interfacing with the Ethereum
/// environment.
///
/// ## What are we trying to catcH?
/// The errors here are at a fairly low level and should be quite rare (if
/// possible). Errors that come from smart contracts (e.g., reverts or halts)
/// will not be caught here and will instead carried out into the
/// [`RevmMiddleware`]. Please bring up if you catch errors here by sending a
/// message in the [Telegram group](https://t.me/arbiter_rs) or on
/// [GitHub](https://github.com/primitivefinance/arbiter/).
#[derive(Error, Debug, Clone)]
pub enum EnvironmentError {
    /// [`EnvironmentError::Execution`] is thrown when the [`EVM`] itself
    /// throws an error in execution. To be clear, this is not a contract
    /// revert or halt, this is likely an error in `revm`. Please report
    /// this type of error.
    #[error("execution error! the source error is: {cause:?}")]
    Execution {
        /// The internal cause for the [`EnvironmentError::Execution`]
        /// arising from the [`EVM`].
        cause: EVMError<Infallible>,
    },

    /// [`EnvironmentError::Pause`] is thrown when the [`Environment`]
    /// fails to pause. This should likely never occur, but if it does,
    /// please report this error!
    #[error("error pausing! the source error is: {cause:?}")]
    Pause {
        /// Internal cause for [`EnvironmentError::Pause`] parsed as a
        /// string.
        cause: String,
    },

    /// [`EnvironmentError::Communication`] is thrown when a channel for
    /// receiving or broadcasting fails in some way. This error could happen
    /// due to a channel being closed accidentally. If this is thrown, a
    /// restart of the simulation and an investigation into what caused a
    /// dropped channel is necessary.
    #[error("error communicating! the source error is: {cause:?}")]
    Communication {
        /// Internal cause for [`EnvironmentError::Communication`] parsed
        /// as a string.
        cause: String,
    },

    /// [`EnvironmentError::Conversion`] is thrown when a type fails to
    /// convert into another (typically a type used in `revm` versus a type used
    /// in [`ethers-rs`](https://github.com/gakonst/ethers-rs)).
    /// This error should be rare (if not impossible).
    /// Furthermore, after a switch to [`alloy`](https://github.com/alloy-rs)
    /// this will be (hopefully) unnecessary!
    #[error("conversion error! the source error is: {cause:?}")]
    Conversion {
        /// Internal cause for [`EnvironmentError::Conversion`] parsed as a
        /// string.
        cause: String,
    },
}

impl Environment {
    /// Privately accessible constructor function for creating an
    /// [`Environment`]. This function should be accessed by the
    /// [`Manager`].
    pub(crate) fn new<S: Into<String>>(label: S, block_rate: f64, seed: u64) -> Self {
        // Initialize the EVM used
        let mut evm = EVM::new();
        let db = CacheDB::new(EmptyDB {});
        evm.database(db);

        // Chooose extra large code size and gas limit
        evm.env.cfg.limit_contract_code_size = Some(0x100000);
        evm.env.block.gas_limit = U256::MAX;

        let seeded_poisson = SeededPoisson::new(block_rate, seed);

        let (tx_sender, tx_receiver) = unbounded();
        let socket = Socket {
            tx_sender,
            tx_receiver,
            event_broadcaster: Arc::new(Mutex::new(EventBroadcaster::new())),
        };

        Self {
            label: label.into(),
            state: Arc::new(AtomicState::new(State::Initialization)),
            evm,
            socket,
            seeded_poisson,
            handle: None,
            pausevar: Arc::new((Mutex::new(()), Condvar::new())),
        }
    }

    /// Privately accessible function to take an [`Environment`] that is in
    /// [`State::Initialization`] and start it running. The [`EVM`] will be
    /// offloaded onto a separate thread for processing.
    /// Calls, transactions, and events will enter/exit through the `Socket`.
    /// Upon calling this function, the [`Environment`] will be placed in
    /// [`State::Running`]. Errors here may trigger the [`Environment`] to
    /// be placed in [`State::Paused`].
    pub(crate) fn run(&mut self) {
        // Pull clones of the relevant data prepare to send into a new thread
        let label = self.label.clone();
        let mut evm = self.evm.clone();
        let tx_receiver = self.socket.tx_receiver.clone();
        let event_broadcaster = self.socket.event_broadcaster.clone();
        let mut seeded_poisson = self.seeded_poisson.clone();

        // Set up the state and tx counter
        self.state
            .store(State::Running, std::sync::atomic::Ordering::SeqCst);
        let state = Arc::clone(&self.state);
        let pausevar = Arc::clone(&self.pausevar);
        let mut counter: usize = 0;

        // Move the EVM and its socket to a new thread and retrieve this handle
        let handle = thread::spawn(move || {
            // Get the first amount of transactions per block from the distribution
            let mut transactions_per_block = seeded_poisson.sample();

            // Loop over the reception of calls/transactions sent through the socket
            loop {
                // The outermost check is to find what the `Environment`'s state is in
                match state.load(std::sync::atomic::Ordering::SeqCst) {
                    // Leave the loop upon seeing `State::Stopped`
                    State::Stopped => break,

                    // Await for the condvar alert to change the state
                    State::Paused => {
                        let (lock, cvar) = &*pausevar;
                        let mut guard = lock.lock().map_err(|e| EnvironmentError::Pause {
                            cause: format!("{:?}", e),
                        })?;

                        // this logic here ensures we catch any edge case last transactions and send
                        // the appropriate error so that we dont hang in
                        // limbo forever
                        while let Ok((_, _, sender)) = tx_receiver.try_recv() {
                            let error_outcome =
                                TransactionOutcome::Error(EnvironmentError::Pause {
                                    cause: "Environment is paused".into(),
                                });
                            let revm_result = RevmResult {
                                outcome: error_outcome,
                                block_number: convert_uint_to_u64(evm.env.block.number).map_err(
                                    |e| EnvironmentError::Conversion {
                                        cause: format!("{:?}", e),
                                    },
                                )?,
                            };
                            sender.send(revm_result).map_err(|e| {
                                EnvironmentError::Communication {
                                    cause: format!("{:?}", e),
                                }
                            })?;
                        }

                        while state.load(std::sync::atomic::Ordering::SeqCst) == State::Paused {
                            guard = cvar.wait(guard).map_err(|e| EnvironmentError::Pause {
                                cause: format!("{:?}", e),
                            })?;
                        }
                    }

                    // Receive new transactions
                    State::Running => {
                        if let Ok((to_transact, tx, sender)) = tx_receiver.recv() {
                            // Check whether we need to increment the block number given the amount
                            // of transactions that have occured on the current block and increment
                            // if need be and draw a new sample from the `SeededPoisson`
                            // distribution
                            if counter == transactions_per_block {
                                counter = 0;
                                evm.env.block.number += U256::from(1);
                                transactions_per_block = seeded_poisson.sample();
                            }

                            // Set the tx_env and prepare to process it
                            evm.env.tx = tx;

                            // If the transaction is a state-changing transaction, `to_transact ==
                            // true` and the state will be written to the database via a
                            // `transact_commit()` Otherwise it must be
                            // a read-only call, so we will not update the database
                            // Calls will not have events to emit
                            if to_transact {
                                let execution_result = match evm.transact_commit() {
                                    // Check for an error in execution ([`EVMError<Infallible>`]),
                                    // but pass to the middleware to determine if the result is
                                    // [`ExecutionResult::Success`], [`ExecutionResult::Revert`], or
                                    // [`ExecutionResult::Halt`].
                                    Ok(val) => val,
                                    Err(e) => {
                                        state.store(
                                            State::Paused,
                                            std::sync::atomic::Ordering::SeqCst,
                                        );
                                        error!("Pausing the environment labeled {} due to an execution error: {:#?}", label, e);
                                        return Err(EnvironmentError::Execution { cause: e });
                                    }
                                };
                                let event_broadcaster = event_broadcaster.lock().map_err(|e| {
<<<<<<< HEAD
                                    EnvironmentError::CommunicationError {
                                        cause: format!("{:?}", e),
                                    }
                                })?;
                                event_broadcaster.broadcast(
                                    crate::middleware::revm_logs_to_ethers_logs(
                                        execution_result.logs(),
                                    ),
                                )?;
=======
                                    EnvironmentError::Communication {
                                        cause: format!("{:?}", e),
                                    }
                                })?;
                                event_broadcaster.broadcast(execution_result.logs())?;
>>>>>>> 761c1dc3
                                let revm_result = RevmResult {
                                    outcome: TransactionOutcome::Success(execution_result),
                                    block_number: convert_uint_to_u64(evm.env.block.number)
<<<<<<< HEAD
                                        .map_err(|e| EnvironmentError::ConversionError {
=======
                                        .map_err(|e| EnvironmentError::Conversion {
>>>>>>> 761c1dc3
                                            cause: format!("{:?}", e),
                                        })?,
                                };
                                sender.send(revm_result).map_err(|e| {
<<<<<<< HEAD
                                    EnvironmentError::CommunicationError {
=======
                                    EnvironmentError::Communication {
>>>>>>> 761c1dc3
                                        cause: format!("{:?}", e),
                                    }
                                })?;
                                counter += 1;
                            } else {
                                let result = match evm.transact() {
                                    // Check for an error in execution ([`EVMError<Infallible>`]),
                                    // but pass to the middleware to determine if the result is
                                    // [`ExecutionResult::Success`], [`ExecutionResult::Revert`], or
                                    // [`ExecutionResult::Halt`].
                                    Ok(result_and_state) => result_and_state.result,
                                    Err(e) => {
                                        state.store(
                                            State::Paused,
                                            std::sync::atomic::Ordering::SeqCst,
                                        );
                                        error!("Pausing the environment labeled {} due to an execution error: {:#?}", label, e);
                                        return Err(EnvironmentError::Execution { cause: e });
                                    }
                                };
                                let result_and_block = RevmResult {
                                    outcome: TransactionOutcome::Success(result),
                                    block_number: convert_uint_to_u64(evm.env.block.number)
<<<<<<< HEAD
                                        .map_err(|e| EnvironmentError::ConversionError {
=======
                                        .map_err(|e| EnvironmentError::Conversion {
>>>>>>> 761c1dc3
                                            cause: format!("{:?}", e),
                                        })?,
                                };
                                sender.send(result_and_block).map_err(|e| {
<<<<<<< HEAD
                                    EnvironmentError::CommunicationError {
=======
                                    EnvironmentError::Communication {
>>>>>>> 761c1dc3
                                        cause: format!("{:?}", e),
                                    }
                                })?;
                            }
                        }
                    }
                    State::Initialization => {
                        panic!("Environment is in an invalid state: Initialization. This should not be possible.");
                    }
                }
            }
            Ok(())
        });
        self.handle = Some(handle);
    }
}

/// Provides channels for communication between the EVM and external entities.
///
/// The socket contains senders and receivers for transactions, as well as an
/// event broadcaster to broadcast logs from the EVM to subscribers.
/// [`State`] is made atomic via the
/// `#[atomic_enum::atomic_enum](https://docs.rs/atomic_enum/latest/atomic_enum/)`
/// proc macro so that [`State`] can be loaded or stored from elsewhere (e.g.,
/// the [`Manager`]).
#[atomic_enum::atomic_enum]
#[derive(Eq, PartialEq)]
pub enum State {
    /// Upon constructing a new [`Environment`] the state will be
    /// [`State::Initialization`]. Modifications to the [`Environment`] can
    /// only whilst in this state.
    Initialization,

    /// Upon calling [`Environment::run()`] the [`Environment`]'s state will be
    /// set to [`State::Running`]. This means that the [`Environment`] is
    /// able to receive Ethereum calls/transactions via the `Socket` and
    /// should be echoing events via the [`EventBroadcaster`].
    Running,

    /// The [`Environment`] can be paused momentarily by manually with the
    /// [`Manager`] or by certain errors acting as triggers to pause.
    /// From the [`State::Paused`], the [`Environment`] can also be restarted
    /// (though one may have to resolve the error in place, if possible).
    Paused,

    /// If [`Environment`] is moved to [`State::Stopped`] it will shut down
    /// communication across the `Socket` and not be able to start again.
    /// This is either a sign that a simulation or process has successfully
    /// completed or that there was an error that was not recoverable or that
    /// the [`Manager`] called a stop manually.
    Stopped,
}

/// Provides channels for communication between the EVM and external entities.
///
/// The socket contains senders and receivers for transactions, as well as an
/// event broadcaster to broadcast logs from the EVM to subscribers.
#[derive(Debug, Clone)]
pub(crate) struct Socket {
    pub(crate) tx_sender: TxSender,
    pub(crate) tx_receiver: TxReceiver,
    pub(crate) event_broadcaster: Arc<Mutex<EventBroadcaster>>,
}

/// Represents the possible outcomes of an EVM transaction.
///
/// This enum is used to encapsulate both successful transaction results and
/// potential errors.
/// - `Success`: Indicates that the transaction was executed successfully and
///   contains the result of the execution. The wrapped `ExecutionResult`
///   provides detailed information about the transaction's execution, such as
///   returned values or changes made to the state.
/// - `Error`: Indicates that the transaction failed due to some error
///   condition. The wrapped `EnvironmentError` provides specifics about the
///   error, allowing callers to take appropriate action or relay more
///   informative error messages.
#[derive(Debug, Clone)]
pub(crate) enum TransactionOutcome {
    /// Represents a successfully executed transaction.
    ///
    /// Contains the result of the transaction's execution.
    Success(ExecutionResult),

    /// Represents a failed transaction due to some error.
    ///
    /// Contains information about the error that caused the transaction
    /// failure.
    Error(EnvironmentError),
}
/// Represents the result of an EVM transaction.
///
/// Contains the outcome of a transaction (e.g., success, revert, halt) and the
/// block number at which the transaction was executed.
#[derive(Debug, Clone)]
pub(crate) struct RevmResult {
    pub(crate) outcome: TransactionOutcome,
    pub(crate) block_number: U64,
}

/// Responsible for broadcasting Ethereum logs to subscribers.
///
/// Maintains a list of senders to which logs are sent whenever they are
/// produced by the EVM.
#[derive(Clone, Debug)]
pub(crate) struct EventBroadcaster(Vec<EventSender>);

impl EventBroadcaster {
    /// Called only when creating a new [`Environment`]
    fn new() -> Self {
        Self(vec![])
    }

    /// Called from [`RevmMiddleware`] implementation when setting up a new
    /// `FilterWatcher` as each watcher will need their own sender
    pub(crate) fn add_sender(&mut self, sender: EventSender) {
        self.0.push(sender);
    }

    /// Loop through each sender and send  `Vec<Log>` emitted from a transaction
    /// downstream to any and all receivers
    fn broadcast(&self, logs: Vec<Log>) -> Result<(), EnvironmentError> {
        for sender in &self.0 {
            sender
                .send(logs.clone())
<<<<<<< HEAD
                .map_err(|e| EnvironmentError::CommunicationError {
=======
                .map_err(|e| EnvironmentError::Communication {
>>>>>>> 761c1dc3
                    cause: format!("{:?}", e),
                })?;
        }
        Ok(())
    }
}

/// Convert a U256 to a U64, discarding the higher bits if the number is larger
/// than 2^64 # Arguments
/// * `input` - The U256 to convert.
/// # Returns
/// * `Ok(U64)` - The converted U64.
/// Used for block number which is a U64.
#[inline]
fn convert_uint_to_u64(input: U256) -> Result<U64, &'static str> {
    let as_str = input.to_string();
    match as_str.parse::<u64>() {
        Ok(val) => Ok(val.into()),
        Err(_) => Err("U256 value is too large to fit into u64"),
    }
}

#[cfg(test)]
pub(crate) mod tests {

    use super::*;

    pub(crate) const TEST_ENV_LABEL: &str = "test";

    #[test]
    fn new() {
        let environment = Environment::new(TEST_ENV_LABEL.to_string(), 1.0, 1);
        assert_eq!(environment.label, TEST_ENV_LABEL);
        let state = environment.state.load(std::sync::atomic::Ordering::SeqCst);
        assert_eq!(state, State::Initialization);
    }

    #[test]
    fn run() {
        let mut environment = Environment::new(TEST_ENV_LABEL.to_string(), 1.0, 1);
        environment.run();
        let state = environment.state.load(std::sync::atomic::Ordering::SeqCst);
        assert_eq!(state, State::Running);
    }

    #[test]
    fn test_conversion() {
        // Test with a value that fits in u64.
        let input = U256::from(10000);
        assert_eq!(convert_uint_to_u64(input).unwrap(), U64::from(10000));

        // Test with a value that is exactly at the limit of u64.
        let input = U256::from(u64::MAX);
        assert_eq!(convert_uint_to_u64(input).unwrap(), U64::from(u64::MAX));

        // Test with a value that exceeds the limit of u64.
        let input = U256::from(u64::MAX) + U256::from(1);
        assert!(convert_uint_to_u64(input).is_err());
    }
}<|MERGE_RESOLUTION|>--- conflicted
+++ resolved
@@ -364,40 +364,20 @@
                                     }
                                 };
                                 let event_broadcaster = event_broadcaster.lock().map_err(|e| {
-<<<<<<< HEAD
-                                    EnvironmentError::CommunicationError {
-                                        cause: format!("{:?}", e),
-                                    }
-                                })?;
-                                event_broadcaster.broadcast(
-                                    crate::middleware::revm_logs_to_ethers_logs(
-                                        execution_result.logs(),
-                                    ),
-                                )?;
-=======
                                     EnvironmentError::Communication {
                                         cause: format!("{:?}", e),
                                     }
                                 })?;
                                 event_broadcaster.broadcast(execution_result.logs())?;
->>>>>>> 761c1dc3
                                 let revm_result = RevmResult {
                                     outcome: TransactionOutcome::Success(execution_result),
                                     block_number: convert_uint_to_u64(evm.env.block.number)
-<<<<<<< HEAD
-                                        .map_err(|e| EnvironmentError::ConversionError {
-=======
                                         .map_err(|e| EnvironmentError::Conversion {
->>>>>>> 761c1dc3
                                             cause: format!("{:?}", e),
                                         })?,
                                 };
                                 sender.send(revm_result).map_err(|e| {
-<<<<<<< HEAD
-                                    EnvironmentError::CommunicationError {
-=======
                                     EnvironmentError::Communication {
->>>>>>> 761c1dc3
                                         cause: format!("{:?}", e),
                                     }
                                 })?;
@@ -421,20 +401,12 @@
                                 let result_and_block = RevmResult {
                                     outcome: TransactionOutcome::Success(result),
                                     block_number: convert_uint_to_u64(evm.env.block.number)
-<<<<<<< HEAD
-                                        .map_err(|e| EnvironmentError::ConversionError {
-=======
                                         .map_err(|e| EnvironmentError::Conversion {
->>>>>>> 761c1dc3
                                             cause: format!("{:?}", e),
                                         })?,
                                 };
                                 sender.send(result_and_block).map_err(|e| {
-<<<<<<< HEAD
-                                    EnvironmentError::CommunicationError {
-=======
                                     EnvironmentError::Communication {
->>>>>>> 761c1dc3
                                         cause: format!("{:?}", e),
                                     }
                                 })?;
@@ -559,11 +531,7 @@
         for sender in &self.0 {
             sender
                 .send(logs.clone())
-<<<<<<< HEAD
-                .map_err(|e| EnvironmentError::CommunicationError {
-=======
                 .map_err(|e| EnvironmentError::Communication {
->>>>>>> 761c1dc3
                     cause: format!("{:?}", e),
                 })?;
         }
